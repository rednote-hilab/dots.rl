--- conflicted
+++ resolved
@@ -670,11 +670,8 @@
         if enable_dual_buffer and is_dual_buffer:
             self._wait_for_param_update_completion()
             self.update_weight_from_dual_buffer()
-<<<<<<< HEAD
-=======
         if enable_dual_buffer:
             dist.barrier()
->>>>>>> 6e42f66d
 
         if self.config.multi_turn.enable:
             return self._req_level_generate_sequences(prompts, **kwargs)
