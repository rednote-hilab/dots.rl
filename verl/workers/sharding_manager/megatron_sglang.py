--- conflicted
+++ resolved
@@ -364,10 +364,7 @@
                     await self.inference_engine.update_weights_from_reqinput(obj)
                 if self.device_mesh["tp"].get_local_rank() == 0:
                     await self.inference_engine.flush_cache()
-<<<<<<< HEAD
-=======
             # del params
->>>>>>> 6e42f66d
         else:
             # Most naive implementation, can optimize a lot if it is bottleneck from sglang Engine weight update
             # named_tensors = [(k, v) for k, v in params.items()]
