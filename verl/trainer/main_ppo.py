# Copyright 2024 Bytedance Ltd. and/or its affiliates
#
# Licensed under the Apache License, Version 2.0 (the "License");
# you may not use this file except in compliance with the License.
# You may obtain a copy of the License at
#
#     http://www.apache.org/licenses/LICENSE-2.0
#
# Unless required by applicable law or agreed to in writing, software
# distributed under the License is distributed on an "AS IS" BASIS,
# WITHOUT WARRANTIES OR CONDITIONS OF ANY KIND, either express or implied.
# See the License for the specific language governing permissions and
# limitations under the License.
"""
Note that we don't combine the main with ray_trainer as ray_trainer is used by other main.
"""

import os
import socket

import hydra
import ray
from omegaconf import OmegaConf
import time

from verl.experimental.dataset.sampler import AbstractSampler
from verl.trainer.constants_ppo import get_ppo_ray_runtime_env
from verl.trainer.ppo.ray_trainer import RayPPOTrainer
from verl.trainer.ppo.ray_async_pipeline_trainer import RayPPOAsyncPipelineTrainer
from verl.trainer.ppo.reward import load_reward_manager
from verl.utils.device import is_cuda_available
from verl.utils.import_utils import load_extern_type


@hydra.main(config_path="config", config_name="ppo_trainer", version_base=None)
def main(config):
    """Main entry point for PPO training with Hydra configuration management.

    Args:
        config_dict: Hydra configuration dictionary containing training parameters.
    """
    run_ppo(config)


# Define a function to run the PPO-like training process
def run_ppo(config) -> None:
    """Initialize Ray cluster and run distributed PPO training process.

    Args:
        config: Training configuration object containing all necessary parameters
                for distributed PPO training including Ray initialization settings,
                model paths, and training hyperparameters.
    """
    # Check if Ray is not initialized
    if not ray.is_initialized():
        # Initialize Ray with a local cluster configuration
        # Set environment variables in the runtime environment to control tokenizer parallelism,
        # NCCL debug level, VLLM logging level, and allow runtime LoRA updating
        # `num_cpus` specifies the number of CPU cores Ray can use, obtained from the configuration
        default_runtime_env = get_ppo_ray_runtime_env()
        ray_init_kwargs = config.ray_kwargs.get("ray_init", {}) if hasattr(config, "ray_kwargs") else {}
        runtime_env_kwargs = ray_init_kwargs.get("runtime_env", {})
        runtime_env = OmegaConf.merge(default_runtime_env, runtime_env_kwargs)
        ray_init_kwargs = OmegaConf.create({**ray_init_kwargs, "runtime_env": runtime_env})
        print(f"ray init kwargs: {ray_init_kwargs}")
        ray.init(**OmegaConf.to_container(ray_init_kwargs))

    # Create a remote instance of the TaskRunner class, and
    # Execute the `run` method of the TaskRunner instance remotely and wait for it to complete
    if (
        is_cuda_available
        and hasattr(config, "global_profiler")
        and config.global_profiler.tool == "nsys"
        and config.global_profiler.get("steps") is not None
        and len(config.global_profiler.get("steps", [])) > 0
    ):
        from verl.utils.import_utils import is_nvtx_available

        assert is_nvtx_available(), "nvtx is not available in CUDA platform. Please 'pip3 install nvtx'"
        nsight_options = OmegaConf.to_container(
            config.global_profiler.global_tool_config.nsys.controller_nsight_options
        )
        runner = TaskRunner.options(runtime_env={"nsight": nsight_options}).remote()
    else:
        runner = TaskRunner.remote()
    ray.get(runner.run.remote(config))

    # [Optional] get the path of the timeline trace file from the configuration, default to None
    # This file is used for performance analysis
    timeline_json_file = config.ray_kwargs.get("timeline_json_file", None)
    if timeline_json_file:
        ray.timeline(filename=timeline_json_file)


@ray.remote(num_cpus=1)  # please make sure main_task is not scheduled on head
class TaskRunner:
    """Ray remote class for executing distributed PPO training tasks.

    This class encapsulates the main training logic and runs as a Ray remote actor
    to enable distributed execution across multiple nodes and GPUs.

    Attributes:
        role_worker_mapping: Dictionary mapping Role enums to Ray remote worker classes
        mapping: Dictionary mapping Role enums to resource pool IDs for GPU allocation
    """

    def __init__(self):
        self.role_worker_mapping = {}
        self.mapping = {}

    def add_actor_rollout_worker(self, config):
        """Add actor rollout worker based on the actor strategy."""
        from verl.single_controller.ray import RayWorkerGroup

        if config.actor_rollout_ref.actor.strategy in {"fsdp", "fsdp2"}:
            from verl.workers.fsdp_workers import ActorRolloutRefWorker, AsyncActorRolloutRefWorker

            actor_rollout_cls = (
                AsyncActorRolloutRefWorker
                if config.actor_rollout_ref.rollout.mode == "async"
                else ActorRolloutRefWorker
            )
            ray_worker_group_cls = RayWorkerGroup

        elif config.actor_rollout_ref.actor.strategy == "megatron":
            from verl.workers.megatron_workers import ActorRolloutRefWorker, AsyncActorRolloutRefWorker

            actor_rollout_cls = (
                AsyncActorRolloutRefWorker
                if config.actor_rollout_ref.rollout.mode == "async"
                else ActorRolloutRefWorker
            )
            ray_worker_group_cls = RayWorkerGroup

        else:
            raise NotImplementedError

        from verl.trainer.ppo.ray_trainer import Role

        if config.trainer.get("async_pipeline", False):
            self.role_worker_mapping.update({
                Role.Actor: ray.remote(actor_rollout_cls),
                Role.RefPolicy: ray.remote(actor_rollout_cls),
                Role.Rollout: ray.remote(actor_rollout_cls),
                # Role.Critic: ray.remote(CriticWorker),
            })
        else:
            self.role_worker_mapping[Role.ActorRollout] = ray.remote(actor_rollout_cls)

        return actor_rollout_cls, ray_worker_group_cls

    def add_critic_worker(self, config):
        """Add critic worker to role mapping."""
        if config.critic.strategy in {"fsdp", "fsdp2"}:
            use_legacy_worker_impl = config.trainer.get("use_legacy_worker_impl", "auto")
            if use_legacy_worker_impl in ["auto", "enable"]:
                from verl.workers.fsdp_workers import CriticWorker
            elif use_legacy_worker_impl == "disable":
                from verl.workers.roles import CriticWorker

                print("Using new worker implementation")
            else:
                raise ValueError(f"Invalid use_legacy_worker_impl: {use_legacy_worker_impl}")

        elif config.critic.strategy == "megatron":
            from verl.workers.megatron_workers import CriticWorker

        else:
            raise NotImplementedError

        from verl.trainer.ppo.ray_trainer import Role

        self.role_worker_mapping[Role.Critic] = ray.remote(CriticWorker)

    def init_resource_pool_mgr(self, config):
        """Initialize resource pool manager."""
        from verl.trainer.ppo.ray_trainer import Role

        if config.trainer.get("async_pipeline", False):
            global_pool_id = "global_pool"
            actor_pool_id = "actor_pool"
            ref_pool_id = "ref_pool"
            rollout_pool_id = "rollout_pool"
<<<<<<< HEAD
            # 2x8 
            # 0.25 0.25 0.5 -> 4+4+8
            # [4], [4], [8]
            # trainer.use_nodes_ratios=[0.5,0.5,0.5,0.5] 
            # means: train/logp/ref_logp use 0.5 ngpus, generate use 0.5 ngpus
            total_use_nodes_ratio = config.trainer.use_nodes_ratios
            total_ngpus = config.trainer.n_gpus_per_node * config.trainer.nnodes
            actor_use_nodes_ratio, logp_use_nodes_ratio, ref_use_nodes_ratio, rollout_use_nodes_ratio = total_use_nodes_ratio
            actor_pool_size = int(actor_use_nodes_ratio * total_ngpus)
            ref_pool_size = int(ref_use_nodes_ratio * total_ngpus)
            rollout_pool_size = int(rollout_use_nodes_ratio * total_ngpus)
            def gen_pool_spec(pool_size):
                """Generate a pool spec for the given pool size."""
=======
            # Calculate pool sizes based on task groups and node ratios
            # sperated_node_ratios: node ratios for each task group
            # sperated_node_tasks: task separation configuration
            # Example: 
            # sperated_node_tasks = [[logp, actor-train], ref_logp, generate]
            # sperated_node_ratios = [0.5, 0.25, 0.25]
            # means: first group (logp+actor-train) uses 50% nodes, ref_logp uses 25%, generate uses 25%
            sperated_node_ratios = config.trainer.sperated_node_ratios
            sperated_node_tasks = config.trainer.sperated_node_tasks
            total_ngpus = config.trainer.n_gpus_per_node * config.trainer.nnodes
            
            # Use utility function to calculate pool sizes
            from verl.trainer.ppo.pipeline.utils import calculate_pool_sizes_from_task_groups, is_ref_model_separated
            pool_sizes = calculate_pool_sizes_from_task_groups(sperated_node_tasks, sperated_node_ratios, total_ngpus)
            
            # Extract pool sizes for each task
            actor_pool_size = pool_sizes.get('actor-train', pool_sizes.get('actor', 0))
            ref_pool_size = pool_sizes.get('ref_logp', pool_sizes.get('ref', 0))
            rollout_pool_size = pool_sizes.get('generate', pool_sizes.get('rollout', 0))
            def gen_pool_spec(pool_size):
                """Generate a pool spec for the given pool size."""
                if pool_size <= 0:
                    raise ValueError(f"Pool size must be positive, got {pool_size}")
>>>>>>> 6e42f66d
                nper_node = config.trainer.n_gpus_per_node
                pool_nodes = pool_size // nper_node
                if pool_nodes > 0 and pool_size != nper_node * pool_nodes:
                    raise ValueError(f"Pool size {pool_size} must be a multiple of n_gpus_per_node {nper_node}. \
                        or this setting will get poor performance.")
                return [config.trainer.n_gpus_per_node] * pool_nodes if pool_nodes > 1 else [pool_size]
<<<<<<< HEAD
        
            # TODO: check hybrid actor/ref
            hybrid_actor_ref = actor_pool_size == ref_pool_size
=======

            # Use utility function to determine if ref model is separated
            sperated_ref_model = is_ref_model_separated(sperated_node_tasks)
>>>>>>> 6e42f66d
            
            resource_pool_spec = {
                # TODO: node size;
                actor_pool_id: gen_pool_spec(actor_pool_size),
                rollout_pool_id: gen_pool_spec(rollout_pool_size),
            }
<<<<<<< HEAD
            if hybrid_actor_ref:
=======
            if not sperated_ref_model:
>>>>>>> 6e42f66d
                ref_pool_id = actor_pool_id
            else:
                resource_pool_spec[ref_pool_id] = gen_pool_spec(ref_pool_size)

            self.mapping = {
                Role.Actor: actor_pool_id,
                Role.RefPolicy: ref_pool_id,
                Role.Rollout: rollout_pool_id,
                Role.Critic: actor_pool_id,
            }

        else:
            global_pool_id = "global_pool"
            resource_pool_spec = {
                global_pool_id: [config.trainer.n_gpus_per_node] * config.trainer.nnodes,
            }
            self.mapping[Role.ActorRollout] = global_pool_id
            self.mapping[Role.Critic] = global_pool_id

        from verl.trainer.ppo.ray_trainer import ResourcePoolManager

        resource_pool_manager = ResourcePoolManager(resource_pool_spec=resource_pool_spec, mapping=self.mapping)
        return resource_pool_manager

    def add_reward_model_worker(self, config):
        """Add reward model worker if enabled."""
        from verl.trainer.ppo.ray_trainer import Role

        if config.reward_model.enable:
            if config.reward_model.strategy in {"fsdp", "fsdp2"}:
                from verl.workers.fsdp_workers import RewardModelWorker
            elif config.reward_model.strategy == "megatron":
                from verl.workers.megatron_workers import RewardModelWorker
            else:
                raise NotImplementedError
            self.role_worker_mapping[Role.RewardModel] = ray.remote(RewardModelWorker)
            self.mapping[Role.RewardModel] = "global_pool"

    def add_ref_policy_worker(self, config, ref_policy_cls):
        """Add reference policy worker if KL loss or KL reward is used."""
        from verl.trainer.ppo.ray_trainer import Role

        if config.algorithm.use_kl_in_reward or config.actor_rollout_ref.actor.use_kl_loss:
            self.role_worker_mapping[Role.RefPolicy] = ray.remote(ref_policy_cls)
            self.mapping[Role.RefPolicy] = "global_pool"

    def run(self, config):
        """Execute the main PPO training workflow.

        This method sets up the distributed training environment, initializes
        workers, datasets, and reward functions, then starts the training process.

        Args:
            config: Training configuration object containing all parameters needed
                   for setting up and running the PPO training process.
        """
        # Print the initial configuration. `resolve=True` will evaluate symbolic values.
        from pprint import pprint

        from omegaconf import OmegaConf

        from verl.utils.fs import copy_to_local

        print(f"TaskRunner hostname: {socket.gethostname()}, PID: {os.getpid()}")
        pprint(OmegaConf.to_container(config, resolve=True))
        OmegaConf.resolve(config)

        # Download the checkpoint from HDFS to the local machine.
        # `use_shm` determines whether to use shared memory, which could lead to faster model loading if turned on
        local_path = copy_to_local(
            config.actor_rollout_ref.model.path, use_shm=config.actor_rollout_ref.model.get("use_shm", False)
        )

        # Instantiate the tokenizer and processor.
        from verl.utils import hf_processor, hf_tokenizer

        trust_remote_code = config.data.get("trust_remote_code", False)
        tokenizer = hf_tokenizer(local_path, trust_remote_code=trust_remote_code)
        # Used for multimodal LLM, could be None
        processor = hf_processor(local_path, trust_remote_code=trust_remote_code, use_fast=True)

        actor_rollout_cls, ray_worker_group_cls = self.add_actor_rollout_worker(config)
        self.add_critic_worker(config)

        # We should adopt a multi-source reward function here:
        # - for rule-based rm, we directly call a reward score
        # - for model-based rm, we call a model
        # - for code related prompt, we send to a sandbox if there are test cases
        # finally, we combine all the rewards together
        # The reward type depends on the tag of the data
        self.add_reward_model_worker(config)

        # Add a reference policy worker if KL loss or KL reward is used.
        self.add_ref_policy_worker(config, actor_rollout_cls)

        # Load the reward manager for training and validation.
        reward_fn = load_reward_manager(
            config, tokenizer, num_examine=0, **config.reward_model.get("reward_kwargs", {})
        )
        val_reward_fn = load_reward_manager(
            config, tokenizer, num_examine=1, **config.reward_model.get("reward_kwargs", {})
        )

        resource_pool_manager = self.init_resource_pool_mgr(config)

        from verl.utils.dataset.rl_dataset import collate_fn

        # Create training and validation datasets.
        train_dataset = create_rl_dataset(config.data.train_files, config.data, tokenizer, processor, is_train=True)
        val_dataset = create_rl_dataset(config.data.val_files, config.data, tokenizer, processor, is_train=False)
        train_sampler = create_rl_sampler(config.data, train_dataset)
        
        ppo_trainer_class = RayPPOAsyncPipelineTrainer if config.trainer.get("async_pipeline", False) else RayPPOTrainer
        if hasattr(ppo_trainer_class, '__name__'):
            print(f"Using PPO trainer class: {ppo_trainer_class.__name__}")
        else:
            print(f"Using PPO trainer class: {ppo_trainer_class}")
        trainer = ppo_trainer_class(
            config=config,
            tokenizer=tokenizer,
            processor=processor,
            role_worker_mapping=self.role_worker_mapping,
            resource_pool_manager=resource_pool_manager,
            ray_worker_group_cls=ray_worker_group_cls,
            reward_fn=reward_fn,
            val_reward_fn=val_reward_fn,
            train_dataset=train_dataset,
            val_dataset=val_dataset,
            collate_fn=collate_fn,
            train_sampler=train_sampler,
        )
        # Initialize the workers of the trainer.
        trainer.init_workers()
        # Start the training process.
        trainer.fit()
        print(f"Using PPO trainer fit done")


def create_rl_dataset(data_paths, data_config, tokenizer, processor, is_train=True):
    """Create a dataset.

    Arguments:
        data_paths: List of paths to data files.
        data_config: The data config.
        tokenizer (Tokenizer): The tokenizer.
        processor (Processor): The processor.

    Returns:
        dataset (Dataset): The dataset.
    """
    from torch.utils.data import Dataset

    from verl.utils.dataset.rl_dataset import RLHFDataset

    # Check if a custom dataset class is specified in the data configuration
    # and if the path to the custom class is provided
    if "custom_cls" in data_config and data_config.custom_cls.get("path", None) is not None:
        # Dynamically load the custom dataset class
        dataset_cls = load_extern_type(data_config.custom_cls.path, data_config.custom_cls.name)
        # Verify that the custom dataset class inherits from torch.utils.data.Dataset
        if not issubclass(dataset_cls, Dataset):
            raise TypeError(
                f"The custom dataset class '{data_config.custom_cls.name}' from "
                f"'{data_config.custom_cls.path}' must inherit from torch.utils.data.Dataset"
            )
    elif "datagen" in data_config and data_config.datagen.get("path", None) is not None and is_train:
        # If a data generation strategy is specified, use the DynamicGenDataset class
        from verl.utils.dataset.dynamicgen_dataset import DynamicGenDataset

        dataset_cls = DynamicGenDataset
        print("Using DynamicGenDataset for data generation.")

    else:
        # Use the default RLHFDataset class if no custom class is specified
        dataset_cls = RLHFDataset
    print(f"Using dataset class: {dataset_cls.__name__}")

    # Instantiate the dataset using the determined dataset class
    dataset = dataset_cls(
        data_files=data_paths,
        tokenizer=tokenizer,
        processor=processor,
        config=data_config,
    )

    return dataset


def create_rl_sampler(data_config, dataset):
    """Create a sampler for the dataset.

    Arguments:
        data_config: The data config.
        dataset (Dataset): The dataset.

    Returns:
        sampler (Sampler): The sampler.
    """
    import torch
    from torch.utils.data import RandomSampler, SequentialSampler

    if hasattr(data_config, 'sampler') and data_config.sampler is not None and data_config.sampler.get("class_path", None) is not None:
        curriculum_class = load_extern_type(
            data_config.sampler.class_path,
            data_config.sampler.class_name,
        )
        sampler = curriculum_class(
            data_source=dataset,
            data_config=data_config,
        )
        assert isinstance(sampler, AbstractSampler)
        assert data_config.get("dataloader_num_workers", 8) == 0, (
            "If using curriculum, num_workers must be 0 to prevent data caching. "
            "If the dataloader caches data before the batch is done the "
            "curriculum sampler won't have the opportunity to reorder it. "
        )

    # Use a sampler to facilitate checkpoint resumption.
    # If shuffling is enabled in the data configuration, create a random sampler.
    elif data_config.shuffle:
        train_dataloader_generator = torch.Generator()
        train_dataloader_generator.manual_seed(data_config.get("seed", 1))
        sampler = RandomSampler(data_source=dataset, generator=train_dataloader_generator)
    else:
        # If shuffling is disabled, use a sequential sampler to iterate through the dataset in order.
        sampler = SequentialSampler(data_source=dataset)

    return sampler


if __name__ == "__main__":
    main()<|MERGE_RESOLUTION|>--- conflicted
+++ resolved
@@ -181,21 +181,6 @@
             actor_pool_id = "actor_pool"
             ref_pool_id = "ref_pool"
             rollout_pool_id = "rollout_pool"
-<<<<<<< HEAD
-            # 2x8 
-            # 0.25 0.25 0.5 -> 4+4+8
-            # [4], [4], [8]
-            # trainer.use_nodes_ratios=[0.5,0.5,0.5,0.5] 
-            # means: train/logp/ref_logp use 0.5 ngpus, generate use 0.5 ngpus
-            total_use_nodes_ratio = config.trainer.use_nodes_ratios
-            total_ngpus = config.trainer.n_gpus_per_node * config.trainer.nnodes
-            actor_use_nodes_ratio, logp_use_nodes_ratio, ref_use_nodes_ratio, rollout_use_nodes_ratio = total_use_nodes_ratio
-            actor_pool_size = int(actor_use_nodes_ratio * total_ngpus)
-            ref_pool_size = int(ref_use_nodes_ratio * total_ngpus)
-            rollout_pool_size = int(rollout_use_nodes_ratio * total_ngpus)
-            def gen_pool_spec(pool_size):
-                """Generate a pool spec for the given pool size."""
-=======
             # Calculate pool sizes based on task groups and node ratios
             # sperated_node_ratios: node ratios for each task group
             # sperated_node_tasks: task separation configuration
@@ -219,33 +204,22 @@
                 """Generate a pool spec for the given pool size."""
                 if pool_size <= 0:
                     raise ValueError(f"Pool size must be positive, got {pool_size}")
->>>>>>> 6e42f66d
                 nper_node = config.trainer.n_gpus_per_node
                 pool_nodes = pool_size // nper_node
                 if pool_nodes > 0 and pool_size != nper_node * pool_nodes:
                     raise ValueError(f"Pool size {pool_size} must be a multiple of n_gpus_per_node {nper_node}. \
                         or this setting will get poor performance.")
                 return [config.trainer.n_gpus_per_node] * pool_nodes if pool_nodes > 1 else [pool_size]
-<<<<<<< HEAD
-        
-            # TODO: check hybrid actor/ref
-            hybrid_actor_ref = actor_pool_size == ref_pool_size
-=======
 
             # Use utility function to determine if ref model is separated
             sperated_ref_model = is_ref_model_separated(sperated_node_tasks)
->>>>>>> 6e42f66d
             
             resource_pool_spec = {
                 # TODO: node size;
                 actor_pool_id: gen_pool_spec(actor_pool_size),
                 rollout_pool_id: gen_pool_spec(rollout_pool_size),
             }
-<<<<<<< HEAD
-            if hybrid_actor_ref:
-=======
             if not sperated_ref_model:
->>>>>>> 6e42f66d
                 ref_pool_id = actor_pool_id
             else:
                 resource_pool_spec[ref_pool_id] = gen_pool_spec(ref_pool_size)
